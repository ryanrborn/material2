--- conflicted
+++ resolved
@@ -11,11 +11,7 @@
 tunnelErrorFile="${tunnelTmpDir}/errorfile"
 
 # Cleanup and create the folder structure for the tunnel connector.
-<<<<<<< HEAD
-rm -rf ${tunnelTmpDir} ${tunnelReadyFile} ${tunnelErrorFile}
-=======
 rm -rf ${tunnelTmpDir}
->>>>>>> 893ec2d1
 mkdir -p ${tunnelTmpDir}
 touch ${tunnelLogFile}
 
