# Configuration file for https://circleci.com/gh/angular/material2

# Note: YAML anchors allow an object to be re-used, reducing duplication.
# The ampersand declares an alias for an object, then later the `<<: *name`
# syntax dereferences it.
# See http://blog.daemonl.com/2016/02/yaml.html
# To validate changes, use an online parser, eg.
# http://yaml-online-parser.appspot.com/

var_1: &docker_image angular/ngcontainer:0.7.0
var_2: &cache_key v2-ng-mat-{{ .Branch }}-{{ checksum "yarn.lock" }}-0.7.0

# Settings common to each job
var_3: &job_defaults
  working_directory: ~/ng
  docker:
    - image: *docker_image

# Job step for checking out the source code from GitHub. This also ensures that the source code
# is rebased on top of master.
var_4: &checkout_code
  checkout:
    # After checkout, rebase on top of master. By default, PRs are not rebased on top of master,
    # which we want. See https://discuss.circleci.com/t/1662
    post: git pull --ff-only origin "refs/pull/${CI_PULL_REQUEST//*pull\//}/merge"

# Restores the cache that could be available for the current Yarn lock file. The cache usually
# includes the node modules and the Bazel repository cache.
var_5: &restore_cache
  restore_cache:
    key: *cache_key

# Saves the cache for the current Yarn lock file. We store the node modules and the Bazel
# repository cache in order to make subsequent builds faster.
var_6: &save_cache
  save_cache:
    key: *cache_key
    paths:
      - "node_modules"
      - "~/bazel_repository_cache"

# Job step that ensures that the node module dependencies are installed and up-to-date. We use
# Yarn with the frozen lockfile option in order to make sure that lock file and package.json are
# in sync. Unlike in Travis, we don't need to manually purge the node modules if stale because
# CircleCI automatically discards the cache if the checksum of the lock file has changed.
var_7: &yarn_install
  run: yarn install --frozen-lockfile --non-interactive

# Copies the Bazel config which is specifically for CircleCI to a location where Bazel picks it
# up and merges it with the project-wide bazel configuration (tools/bazel.rc)
var_8: &copy_bazel_config
  # Set up the CircleCI specific bazel configuration.
  run: sudo cp ./.circleci/bazel.rc /etc/bazel.bazelrc

# Sets up a different Docker image that includes a moe recent Firefox version which
# is needed for headless testing.
var_9: &docker-firefox-image
  # TODO(devversion): Temporarily use a image that includes Firefox 62 because the
  # ngcontainer image does include an old Firefox version that does not support headless.
  # See the PR that fixes this: https://github.com/angular/angular/pull/26435
  - image: circleci/node:10.12-browsers

# Attaches the release output which has been stored in the workspace to the current job.
# https://circleci.com/docs/2.0/workflows/#using-workspaces-to-share-data-among-jobs
var_10: &attach_release_output
  attach_workspace:
<<<<<<< HEAD
      at: dist/releases
=======
    at: dist/releases
>>>>>>> 893ec2d1

# -----------------------------
# Container version of CircleCI
# -----------------------------
version: 2

# -----------------------------------------------------------------------------------------
# Job definitions. Jobs which are defined just here, will not run automatically. Each job
# must be part of a workflow definition in order to run for PRs and push builds.
# -----------------------------------------------------------------------------------------
jobs:

  # -----------------------------------
  # Build and test job that uses Bazel.
  # -----------------------------------
  bazel_build_test:
    <<: *job_defaults
    resource_class: xlarge
    steps:
      - *checkout_code
      - *restore_cache
      - *copy_bazel_config

      # TODO(jelbourn): Update this command to run all tests if the Bazel issues have been fixed.
      - run: bazel build src/...
      - run: bazel test src/...

  # ------------------------------------------------------------------------------------------
  # Job that runs the unit tests on locally installed browsers (Chrome and Firefox headless).
  # The available browsers are installed through the angular/ngcontainer Docker image.
  # ------------------------------------------------------------------------------------------
  tests_local_browsers:
    docker: *docker-firefox-image
    resource_class: xlarge
    environment:
      TEST_PLATFORM: local
    steps:
      - *checkout_code
      - *restore_cache
      - *yarn_install

      # Launches the unit tests. The platform is determined by the "TEST_PLATFORM" environment
      # variable which has been configured above
      - run: yarn gulp ci:test

  # ----------------------------------------------------------------
  # Job that runs the e2e tests with Protractor and Chrome Headless
  # ----------------------------------------------------------------
  e2e_tests:
    <<: *job_defaults
    resource_class: xlarge
    steps:
      - *checkout_code
      - *restore_cache
      - *yarn_install

      - run: yarn gulp ci:e2e

  # ----------------------------------------------------------------------------
  # Job that runs the unit tests on Browserstack. The browsers that will be used
  # to run the unit tests on Browserstack are set in: test/browser-providers.js
  # ----------------------------------------------------------------------------
  tests_browserstack:
    <<: *job_defaults
    resource_class: xlarge
    environment:
      BROWSER_STACK_USERNAME: "angularteam1"
      BROWSER_STACK_ACCESS_KEY: "CaXMeMHD9pr5PHg8N7Jq"
    steps:
      - *checkout_code
      - *restore_cache
      - *yarn_install

      - run: ./scripts/circleci/run-browserstack-tests.sh

<<<<<<< HEAD
=======
  # ----------------------------------------------------------------------------
  # Job that runs the unit tests on Saucelabs. The browsers that will be used
  # to run the unit tests on Saucelabs are set in: test/browser-providers.js
  # ----------------------------------------------------------------------------
  tests_saucelabs:
    <<: *job_defaults
    resource_class: xlarge
    environment:
      SAUCE_USERNAME: "angular-ci"
      SAUCE_ACCESS_KEY: "9b988f434ff8-fbca-8aa4-4ae3-35442987"
    steps:
    - *checkout_code
    - *restore_cache
    - *yarn_install

    - run: ./scripts/circleci/run-saucelabs-tests.sh

>>>>>>> 893ec2d1
  # -----------------------------------------------------------------------------------------
  # Job that builds the demo-app with AOT. In order to speed up this job, the release output
  # from the workspace storage will be attached to this job.
  # -----------------------------------------------------------------------------------------
  build_demoapp_aot:
    <<: *job_defaults
    steps:
      - *checkout_code
      - *restore_cache
      - *yarn_install
      - *attach_release_output

      - run: yarn gulp ci:aot

  # -------------------------------------------------------------------------
  # Job that pre-render's the universal app with `@angular/platform-server`.
  # This verifies that Angular Material can be rendered within Node.
  # -------------------------------------------------------------------------
  prerender_build:
    <<: *job_defaults
    steps:
    - *checkout_code
    - *restore_cache
    - *yarn_install

    - run: yarn gulp ci:prerender

  # ----------------------------------
  # Lint job. Runs the gulp lint task.
  # ----------------------------------
  lint:
    <<: *job_defaults
    steps:
      - *checkout_code
      - *restore_cache
      - *yarn_install

      - run: yarn gulp ci:lint

  # -------------------------------------------------------------------------------------------
  # Job that builds all release packages with Gulp. The built packages can be then used in the
  # same workflow to publish snapshot builds or test the demo-app with the release packages.
  # -------------------------------------------------------------------------------------------
  build_release_packages:
    <<: *job_defaults
    resource_class: xlarge
    steps:
      - *checkout_code
      - *restore_cache
      - *yarn_install

      - run: yarn gulp ci:build-release-packages

      # Store the release output in the workspace storage. This means that other jobs
      # in the same workflow can attach the release output to their job.
      - persist_to_workspace:
          root: dist/releases
          paths:
            - "**/*"

<<<<<<< HEAD
=======
      # Since there is no UMD bundle that includes everything from the CDK, we need to move
      # all bundles into a directory. This allows us to store all CDK UMD bundles as job
      # artifacts that can be picked up by the Angular Github bot.
      - run:
          name: Prepare CDK artifacts for publish.
          command: |
            mkdir -p  /tmp/cdk-umd-artifacts
            cp dist/releases/cdk/bundles/*.umd.js /tmp/cdk-umd-artifacts

      # Publish bundle artifacts which will be used to calculate the size change.
      # Note: Make sure that the size plugin from the Angular robot fetches the artifacts
      # from this CircleCI job (see .github/angular-robot.yml). Additionally any artifacts need to
      # be stored with the following path format: "{projectName}/{context}/{fileName}"
      # This format is necessary because otherwise the bot is not able to pick up the
      # artifacts from CircleCI. See:
      # https://github.com/angular/github-robot/blob/master/functions/src/plugins/size.ts#L392-L394
      - store_artifacts:
          path: dist/releases/material/bundles/material.umd.js
          destination: /angular_material/material_release_output/material.umd.js
      - store_artifacts:
          path: /tmp/cdk-umd-artifacts
          destination: /angular_material/cdk_release_output/

>>>>>>> 893ec2d1
      - *save_cache

  # ----------------------------------------
  # Job that publishes the build snapshots
  # ----------------------------------------
  publish_snapshots:
    <<: *job_defaults
    steps:
      # Since CircleCI currently does not have any way to easily restrict jobs to only run
      # for push builds, we need to manually skip publishing if the jobs runs for a PR.
      # https://discuss.circleci.com/t/workflows-pull-request-filter/14396/11
      - run:
          name: Check whether this job should be skipped.
          command: '[[ -n ${CIRCLE_PR_NUMBER} ]] && circleci step halt || true'

      - *checkout_code
      - *restore_cache
      - *yarn_install
      - *attach_release_output

<<<<<<< HEAD
=======
      # CircleCI has a config setting to enforce SSH for all github connections.
      # This is not compatible with our mechanism of using a Personal Access Token
      # to publish the build snapshots. In order to fix this, we unset the global option.
      - run: git config --global --unset "url.ssh://git@github.com.insteadof"

>>>>>>> 893ec2d1
      - run: ./scripts/circleci/publish-snapshots.sh

      - *save_cache

# ----------------------------------------------------------------------------------------
# Workflow definitions. A workflow usually groups multiple jobs together. This is useful if
# one job depends on another.
#
# NOTE: When updating this configuration section, make sure to update GitHub robot
#       config to match the new workflow jobs.
# ----------------------------------------------------------------------------------------
workflows:
  version: 2

  # Build and test workflow. A workflow includes multiple jobs that run in parallel. All jobs
  # that build and test source code should be part of this workflow
  build_and_test:
    jobs:
      - bazel_build_test

  unit_tests:
    jobs:
      - tests_local_browsers
      - tests_browserstack
<<<<<<< HEAD
=======
      - tests_saucelabs
>>>>>>> 893ec2d1

  integration_tests:
    jobs:
      - e2e_tests
      - prerender_build

  release_output:
    jobs:
      - build_release_packages
      - build_demoapp_aot:
          requires:
            - build_release_packages
      - publish_snapshots:
          requires:
            - build_release_packages

  # Lint workflow. As we want to lint in one job, this is a workflow with just one job.
  lint:
    jobs:
      - lint

# ---------------------------
# General setup for CircleCI
# ---------------------------
general:
  branches:
    only:
      - master
      - 7.0.x
      # 5.2.x, 6.0.x, etc
      - /\d+\.\d+\.x/
      # 5.x, 6.x, etc
      - /\d+\.x/<|MERGE_RESOLUTION|>--- conflicted
+++ resolved
@@ -64,11 +64,7 @@
 # https://circleci.com/docs/2.0/workflows/#using-workspaces-to-share-data-among-jobs
 var_10: &attach_release_output
   attach_workspace:
-<<<<<<< HEAD
-      at: dist/releases
-=======
     at: dist/releases
->>>>>>> 893ec2d1
 
 # -----------------------------
 # Container version of CircleCI
@@ -144,8 +140,6 @@
 
       - run: ./scripts/circleci/run-browserstack-tests.sh
 
-<<<<<<< HEAD
-=======
   # ----------------------------------------------------------------------------
   # Job that runs the unit tests on Saucelabs. The browsers that will be used
   # to run the unit tests on Saucelabs are set in: test/browser-providers.js
@@ -163,7 +157,6 @@
 
     - run: ./scripts/circleci/run-saucelabs-tests.sh
 
->>>>>>> 893ec2d1
   # -----------------------------------------------------------------------------------------
   # Job that builds the demo-app with AOT. In order to speed up this job, the release output
   # from the workspace storage will be attached to this job.
@@ -224,8 +217,6 @@
           paths:
             - "**/*"
 
-<<<<<<< HEAD
-=======
       # Since there is no UMD bundle that includes everything from the CDK, we need to move
       # all bundles into a directory. This allows us to store all CDK UMD bundles as job
       # artifacts that can be picked up by the Angular Github bot.
@@ -249,7 +240,6 @@
           path: /tmp/cdk-umd-artifacts
           destination: /angular_material/cdk_release_output/
 
->>>>>>> 893ec2d1
       - *save_cache
 
   # ----------------------------------------
@@ -270,14 +260,11 @@
       - *yarn_install
       - *attach_release_output
 
-<<<<<<< HEAD
-=======
       # CircleCI has a config setting to enforce SSH for all github connections.
       # This is not compatible with our mechanism of using a Personal Access Token
       # to publish the build snapshots. In order to fix this, we unset the global option.
       - run: git config --global --unset "url.ssh://git@github.com.insteadof"
 
->>>>>>> 893ec2d1
       - run: ./scripts/circleci/publish-snapshots.sh
 
       - *save_cache
@@ -302,10 +289,7 @@
     jobs:
       - tests_local_browsers
       - tests_browserstack
-<<<<<<< HEAD
-=======
       - tests_saucelabs
->>>>>>> 893ec2d1
 
   integration_tests:
     jobs:
