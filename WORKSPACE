workspace(name = "angular_material")

# Add NodeJS rules (explicitly used for sass bundle rules)
http_archive(
  name = "build_bazel_rules_nodejs",
  url = "https://github.com/bazelbuild/rules_nodejs/archive/0.15.3.zip",
  strip_prefix = "rules_nodejs-0.15.3",
)

# Add TypeScript rules
http_archive(
  name = "build_bazel_rules_typescript",
  url = "https://github.com/bazelbuild/rules_typescript/archive/8ea1a55cf5cf8be84ddfeefc0940769b80da792f.zip",
  strip_prefix = "rules_typescript-8ea1a55cf5cf8be84ddfeefc0940769b80da792f",
)

# Add Angular source and Bazel rules.
http_archive(
  name = "angular",
<<<<<<< HEAD
  url = "https://github.com/angular/angular/archive/7.0.1.zip",
  strip_prefix = "angular-7.0.1",
=======
  url = "https://github.com/angular/angular/archive/7.0.3.zip",
  strip_prefix = "angular-7.0.3",
>>>>>>> 893ec2d1
)

# Add RxJS as repository because those are needed in order to build Angular from source.
# Also we cannot refer to the RxJS version from the node modules because self-managed
# node modules are not guaranteed to be installed.
# TODO(gmagolan): remove this once rxjs ships with an named UMD bundle and we
# are no longer building it from source.
http_archive(
  name = "rxjs",
  url = "https://registry.yarnpkg.com/rxjs/-/rxjs-6.3.3.tgz",
  strip_prefix = "package/src",
  sha256 = "72b0b4e517f43358f554c125e40e39f67688cd2738a8998b4a266981ed32f403",
)

# Add sass rules
http_archive(
  name = "io_bazel_rules_sass",
<<<<<<< HEAD
  url = "https://github.com/bazelbuild/rules_sass/archive/1.14.1.zip",
  strip_prefix = "rules_sass-1.14.1",
)

# Since we are explitly fetching @build_bazel_rules_typescript, we should explicly
# ask for its transitive deps from the version we fetched since
# rules_angular_dependencies() will load transitive deps for the version
# it would fetch transitively
load("@build_bazel_rules_typescript//:package.bzl", "rules_typescript_dependencies")
rules_typescript_dependencies()

# Since we are explitly fetching @build_bazel_rules_nodejs, we should explicly
# ask for its transitive deps from the version we fetched since
# rules_angular_dependencies() will load transitive deps for the version
# it would fetch transitively
load("@build_bazel_rules_nodejs//:package.bzl", "rules_nodejs_dependencies")
rules_nodejs_dependencies()

# Fetch @angular repo transitive deps that are not already fetched above
load("@angular//packages/bazel:package.bzl", "rules_angular_dependencies")
rules_angular_dependencies()

load("@io_bazel_rules_sass//sass:sass_repositories.bzl", "sass_repositories")
sass_repositories()

# NOTE: this rule installs nodejs, npm, and yarn, but does NOT install
# your npm dependencies. You must still run the package manager.
load("@build_bazel_rules_nodejs//:defs.bzl", "check_bazel_version", "node_repositories", "yarn_install")
=======
  # Explicitly depend on SHA c93cadb20753f4e4d4eabe83f8ea882bfb8f2efe because this one includes
  # the major API overhaul and fix for the NodeJS source map warnings.
  url = "https://github.com/bazelbuild/rules_sass/archive/c93cadb20753f4e4d4eabe83f8ea882bfb8f2efe.zip",
  strip_prefix = "rules_sass-c93cadb20753f4e4d4eabe83f8ea882bfb8f2efe",
)

# Since we are explitly fetching @build_bazel_rules_typescript, we should explicitly ask for
# its transitive dependencies in case those haven't been fetched yet.
load("@build_bazel_rules_typescript//:package.bzl", "rules_typescript_dependencies")
rules_typescript_dependencies()

# Since we are explitly fetching @build_bazel_rules_nodejs, we should explicitly ask for
# its transitive dependencies in case those haven't been fetched yet.
load("@build_bazel_rules_nodejs//:package.bzl", "rules_nodejs_dependencies")
rules_nodejs_dependencies()

# Fetch transitive dependencies which are needed by the Angular build targets.
load("@angular//packages/bazel:package.bzl", "rules_angular_dependencies")
rules_angular_dependencies()

# Fetch transitive dependencies which are needed to use the Sass rules.
load("@io_bazel_rules_sass//:package.bzl", "rules_sass_dependencies")
rules_sass_dependencies()

load("@build_bazel_rules_nodejs//:defs.bzl", "check_bazel_version", "node_repositories",
    "yarn_install")

# The minimum bazel version to use with this repo is 0.18.0
check_bazel_version("0.18.0")
>>>>>>> 893ec2d1

# The minimum bazel version to use with this repo is 0.18.0
check_bazel_version("0.18.0")
node_repositories(
  # For deterministic builds, specify explicit NodeJS and Yarn versions.
  node_version = "10.10.0",
  yarn_version = "1.9.4",
)

# @npm is temporarily needed to build @rxjs from source since its ts_library
# targets will depend on an @npm workspace by default.
# TODO(gmagolan): remove this once rxjs ships with an named UMD bundle and we
# are no longer building it from source.
yarn_install(
  name = "npm",
  package_json = "//tools:npm/package.json",
  yarn_lock = "//tools:npm/yarn.lock",
)

# Setup TypeScript Bazel workspace
load("@build_bazel_rules_typescript//:defs.bzl", "ts_setup_workspace")
ts_setup_workspace()

<<<<<<< HEAD
=======
# Setup the Sass rule repositories.
load("@io_bazel_rules_sass//:defs.bzl", "sass_repositories")
sass_repositories()

>>>>>>> 893ec2d1
# Setup Angular workspace for building (Bazel managed node modules)
load("@angular//:index.bzl", "ng_setup_workspace")
ng_setup_workspace()

load("@angular_material//:index.bzl", "angular_material_setup_workspace")
angular_material_setup_workspace()

# Setup Go toolchain (required for Bazel web testing rules)
load("@io_bazel_rules_go//go:def.bzl", "go_rules_dependencies", "go_register_toolchains")
go_rules_dependencies()
go_register_toolchains()

# Setup web testing. We need to setup a browser because the web testing rules for TypeScript need
# a reference to a registered browser (ideally that's a hermetic version of a browser)
<<<<<<< HEAD
load("@io_bazel_rules_webtesting//web:repositories.bzl", "browser_repositories", "web_test_repositories")
=======
load("@io_bazel_rules_webtesting//web:repositories.bzl", "browser_repositories",
    "web_test_repositories")
>>>>>>> 893ec2d1

web_test_repositories()
browser_repositories(
  chromium = True,
)<|MERGE_RESOLUTION|>--- conflicted
+++ resolved
@@ -17,13 +17,8 @@
 # Add Angular source and Bazel rules.
 http_archive(
   name = "angular",
-<<<<<<< HEAD
-  url = "https://github.com/angular/angular/archive/7.0.1.zip",
-  strip_prefix = "angular-7.0.1",
-=======
   url = "https://github.com/angular/angular/archive/7.0.3.zip",
   strip_prefix = "angular-7.0.3",
->>>>>>> 893ec2d1
 )
 
 # Add RxJS as repository because those are needed in order to build Angular from source.
@@ -41,36 +36,6 @@
 # Add sass rules
 http_archive(
   name = "io_bazel_rules_sass",
-<<<<<<< HEAD
-  url = "https://github.com/bazelbuild/rules_sass/archive/1.14.1.zip",
-  strip_prefix = "rules_sass-1.14.1",
-)
-
-# Since we are explitly fetching @build_bazel_rules_typescript, we should explicly
-# ask for its transitive deps from the version we fetched since
-# rules_angular_dependencies() will load transitive deps for the version
-# it would fetch transitively
-load("@build_bazel_rules_typescript//:package.bzl", "rules_typescript_dependencies")
-rules_typescript_dependencies()
-
-# Since we are explitly fetching @build_bazel_rules_nodejs, we should explicly
-# ask for its transitive deps from the version we fetched since
-# rules_angular_dependencies() will load transitive deps for the version
-# it would fetch transitively
-load("@build_bazel_rules_nodejs//:package.bzl", "rules_nodejs_dependencies")
-rules_nodejs_dependencies()
-
-# Fetch @angular repo transitive deps that are not already fetched above
-load("@angular//packages/bazel:package.bzl", "rules_angular_dependencies")
-rules_angular_dependencies()
-
-load("@io_bazel_rules_sass//sass:sass_repositories.bzl", "sass_repositories")
-sass_repositories()
-
-# NOTE: this rule installs nodejs, npm, and yarn, but does NOT install
-# your npm dependencies. You must still run the package manager.
-load("@build_bazel_rules_nodejs//:defs.bzl", "check_bazel_version", "node_repositories", "yarn_install")
-=======
   # Explicitly depend on SHA c93cadb20753f4e4d4eabe83f8ea882bfb8f2efe because this one includes
   # the major API overhaul and fix for the NodeJS source map warnings.
   url = "https://github.com/bazelbuild/rules_sass/archive/c93cadb20753f4e4d4eabe83f8ea882bfb8f2efe.zip",
@@ -100,7 +65,6 @@
 
 # The minimum bazel version to use with this repo is 0.18.0
 check_bazel_version("0.18.0")
->>>>>>> 893ec2d1
 
 # The minimum bazel version to use with this repo is 0.18.0
 check_bazel_version("0.18.0")
@@ -124,13 +88,10 @@
 load("@build_bazel_rules_typescript//:defs.bzl", "ts_setup_workspace")
 ts_setup_workspace()
 
-<<<<<<< HEAD
-=======
 # Setup the Sass rule repositories.
 load("@io_bazel_rules_sass//:defs.bzl", "sass_repositories")
 sass_repositories()
 
->>>>>>> 893ec2d1
 # Setup Angular workspace for building (Bazel managed node modules)
 load("@angular//:index.bzl", "ng_setup_workspace")
 ng_setup_workspace()
@@ -145,12 +106,8 @@
 
 # Setup web testing. We need to setup a browser because the web testing rules for TypeScript need
 # a reference to a registered browser (ideally that's a hermetic version of a browser)
-<<<<<<< HEAD
-load("@io_bazel_rules_webtesting//web:repositories.bzl", "browser_repositories", "web_test_repositories")
-=======
 load("@io_bazel_rules_webtesting//web:repositories.bzl", "browser_repositories",
     "web_test_repositories")
->>>>>>> 893ec2d1
 
 web_test_repositories()
 browser_repositories(
