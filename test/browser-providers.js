'use strict';

/*
 * Browser Configuration for the different jobs in the CI.
 *
 *   - local: Launches the browser locally on the current operating system.
 *   - BS: Launches the browser within BrowserStack
 *   - SL: Launches the browser within Saucelabs
 *
 * TODO(devversion): rename this to "browserstack" and "saucelabs".
 */
const browserConfig = {
  'ChromeHeadlessCI':  { unitTest: {target: 'local', }},
  'FirefoxHeadless':   { unitTest: {target: 'local', }},
  'ChromeBeta':        { unitTest: {target: null, }},
  'FirefoxBeta':       { unitTest: {target: null, }},
  'ChromeDev':         { unitTest: {target: null, }},
  'FirefoxDev':        { unitTest: {target: null, }},
  'IE9':               { unitTest: {target: null, }},
  'IE10':              { unitTest: {target: null, }},
  'IE11':              { unitTest: {target: null, }},
  'Edge':              { unitTest: {target: 'browserstack', }},
  'Android4.1':        { unitTest: {target: null, }},
  'Android4.2':        { unitTest: {target: null, }},
  'Android4.3':        { unitTest: {target: null, }},
  'Android4.4':        { unitTest: {target: null, }},
  'Android5':          { unitTest: {target: null, }},
  'Safari7':           { unitTest: {target: null, }},
  'Safari8':           { unitTest: {target: null, }},
  'Safari9':           { unitTest: {target: null, }},
  'Safari10':          { unitTest: {target: 'browserstack', }},
  'iOS7':              { unitTest: {target: null, }},
  'iOS8':              { unitTest: {target: null, }},
  'iOS9':              { unitTest: {target: null, }},
  'iOS10':             { unitTest: {target: null, }},
  'iOS11':             { unitTest: {target: 'saucelabs', }},
  'WindowsPhone':      { unitTest: {target: null, }}
};

/** Exports all available custom Karma browsers. */
exports.customLaunchers = require('./karma-browsers.json');

/** Exports a map of configured browsers, which should run in the given platform. */
exports.platformMap = {
  'saucelabs': buildConfiguration('unitTest', 'saucelabs'),
  'browserstack': buildConfiguration('unitTest', 'browserstack'),
  'local': buildConfiguration('unitTest', 'local'),
};

/** Build a list of configuration (custom launcher names). */
function buildConfiguration(type, target) {
  const targetBrowsers = Object.keys(browserConfig)
    .map(browserName => [browserName, browserConfig[browserName][type]])
    .filter(([, config]) => config.target === target)
    .map(([browserName]) => browserName);

  // For browsers that run locally, the browser name shouldn't be prefixed with the target
  // platform. We only prefix the external platforms in order to distinguish between
  // local and remote browsers in our "customLaunchers" for Karma.
  if (target === 'local') {
    return targetBrowsers;
  }

<<<<<<< HEAD
  return targetBrowsers.map(browserName => `${target}_${browserName.toUpperCase()}`);
}

/** Decode the token for Travis to use. */
function decodeToken(token) {
  return (token || '').split('').reverse().join('');
}

/** Ensures that the Saucelabs and Browserstack access keys work properly. */
if (process.env.TRAVIS) {
  process.env.SAUCE_ACCESS_KEY = decodeToken(process.env.SAUCE_ACCESS_KEY);
  process.env.BROWSER_STACK_ACCESS_KEY = decodeToken(process.env.BROWSER_STACK_ACCESS_KEY);
=======
  return targetBrowsers.map(browserName => {
    return `${target.toUpperCase()}_${browserName.toUpperCase()}`;
  });
>>>>>>> 893ec2d1
}<|MERGE_RESOLUTION|>--- conflicted
+++ resolved
@@ -61,22 +61,7 @@
     return targetBrowsers;
   }
 
-<<<<<<< HEAD
-  return targetBrowsers.map(browserName => `${target}_${browserName.toUpperCase()}`);
-}
-
-/** Decode the token for Travis to use. */
-function decodeToken(token) {
-  return (token || '').split('').reverse().join('');
-}
-
-/** Ensures that the Saucelabs and Browserstack access keys work properly. */
-if (process.env.TRAVIS) {
-  process.env.SAUCE_ACCESS_KEY = decodeToken(process.env.SAUCE_ACCESS_KEY);
-  process.env.BROWSER_STACK_ACCESS_KEY = decodeToken(process.env.BROWSER_STACK_ACCESS_KEY);
-=======
   return targetBrowsers.map(browserName => {
     return `${target.toUpperCase()}_${browserName.toUpperCase()}`;
   });
->>>>>>> 893ec2d1
 }