--- conflicted
+++ resolved
@@ -24,13 +24,10 @@
     "lib": ["es2015", "dom"],
     "skipLibCheck": true,
     "types": ["tslib"]
-<<<<<<< HEAD
-=======
   },
   "bazelOptions": {
     // Note: We can remove this once we fully switched away from Gulp. Currently we still set
     // some options here just in favor of the standard tsconfig's which extending this one.
     "suppressTsconfigOverrideWarnings": true
->>>>>>> 893ec2d1
   }
 }