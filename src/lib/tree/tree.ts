/**
 * @license
 * Copyright Google LLC All Rights Reserved.
 *
 * Use of this source code is governed by an MIT-style license that can be
 * found in the LICENSE file at https://angular.io/license
 */

import {CdkTree} from '@angular/cdk/tree';
import {ChangeDetectionStrategy, Component, ViewChild, ViewEncapsulation} from '@angular/core';
import {MatTreeNodeOutlet} from './outlet';

/**
 * Wrapper for the CdkTable with Material design styles.
 */
@Component({
  moduleId: module.id,
  selector: 'mat-tree',
  exportAs: 'matTree',
  template: `<ng-container matTreeNodeOutlet></ng-container>`,
  host: {
    'class': 'mat-tree',
    'role': 'tree',
  },
  styleUrls: ['tree.css'],
  encapsulation: ViewEncapsulation.None,
  changeDetection: ChangeDetectionStrategy.OnPush,
  providers: [{provide: CdkTree, useExisting: MatTree}]
})
export class MatTree<T> extends CdkTree<T> {
  // Outlets within the tree's template where the dataNodes will be inserted.
  @ViewChild(MatTreeNodeOutlet) _nodeOutlet: MatTreeNodeOutlet;
<<<<<<< HEAD
}

// TODO(devversion): workaround for https://github.com/angular/material2/issues/12760
(MatTree as any)['ctorParameters'] = () => (CdkTree as any)['ctorParameters'];
=======
}
>>>>>>> 893ec2d1
<|MERGE_RESOLUTION|>--- conflicted
+++ resolved
@@ -30,11 +30,4 @@
 export class MatTree<T> extends CdkTree<T> {
   // Outlets within the tree's template where the dataNodes will be inserted.
   @ViewChild(MatTreeNodeOutlet) _nodeOutlet: MatTreeNodeOutlet;
-<<<<<<< HEAD
-}
-
-// TODO(devversion): workaround for https://github.com/angular/material2/issues/12760
-(MatTree as any)['ctorParameters'] = () => (CdkTree as any)['ctorParameters'];
-=======
-}
->>>>>>> 893ec2d1
+}