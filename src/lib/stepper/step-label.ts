/**
 * @license
 * Copyright Google LLC All Rights Reserved.
 *
 * Use of this source code is governed by an MIT-style license that can be
 * found in the LICENSE file at https://angular.io/license
 */

import {Directive} from '@angular/core';
import {CdkStepLabel} from '@angular/cdk/stepper';

@Directive({
  selector: '[matStepLabel]',
})
<<<<<<< HEAD
export class MatStepLabel extends CdkStepLabel {}

// TODO(devversion): workaround for https://github.com/angular/material2/issues/12760
(MatStepLabel as any)['ctorParameters'] = () => (CdkStepLabel as any)['ctorParameters'];
=======
export class MatStepLabel extends CdkStepLabel {}
>>>>>>> 893ec2d1
<|MERGE_RESOLUTION|>--- conflicted
+++ resolved
@@ -12,11 +12,4 @@
 @Directive({
   selector: '[matStepLabel]',
 })
-<<<<<<< HEAD
-export class MatStepLabel extends CdkStepLabel {}
-
-// TODO(devversion): workaround for https://github.com/angular/material2/issues/12760
-(MatStepLabel as any)['ctorParameters'] = () => (CdkStepLabel as any)['ctorParameters'];
-=======
-export class MatStepLabel extends CdkStepLabel {}
->>>>>>> 893ec2d1
+export class MatStepLabel extends CdkStepLabel {}