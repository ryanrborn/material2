/**
 * @license
 * Copyright Google LLC All Rights Reserved.
 *
 * Use of this source code is governed by an MIT-style license that can be
 * found in the LICENSE file at https://angular.io/license
 */
import {
  Component,
  ChangeDetectionStrategy,
  ElementRef,
  Inject,
  Input,
  Output,
  EventEmitter,
  Optional,
  NgZone,
  ViewEncapsulation,
  AfterViewInit,
  ViewChild,
  OnDestroy,
  InjectionToken,
  inject,
} from '@angular/core';
import {fromEvent, Subscription} from 'rxjs';
import {filter} from 'rxjs/operators';
import {ANIMATION_MODULE_TYPE} from '@angular/platform-browser/animations';
import {CanColor, CanColorCtor, mixinColor} from '@angular/material/core';
import {DOCUMENT} from '@angular/common';

// TODO(josephperrott): Benchpress tests.
// TODO(josephperrott): Add ARIA attributes for progress bar "for".

// Boilerplate for applying mixins to MatProgressBar.
/** @docs-private */
export class MatProgressBarBase {
  constructor(public _elementRef: ElementRef) { }
}

/** Last animation end data. */
export interface ProgressAnimationEnd {
  value: number;
}

export const _MatProgressBarMixinBase: CanColorCtor & typeof MatProgressBarBase =
    mixinColor(MatProgressBarBase, 'primary');

/**
 * Injection token used to provide the current location to `MatProgressBar`.
 * Used to handle server-side rendering and to stub out during unit tests.
 * @docs-private
 */
export const MAT_PROGRESS_BAR_LOCATION = new InjectionToken<MatProgressBarLocation>(
  'mat-progress-bar-location',
  {providedIn: 'root', factory: MAT_PROGRESS_BAR_LOCATION_FACTORY}
);

/**
 * Stubbed out location for `MatProgressBar`.
 * @docs-private
 */
export interface MatProgressBarLocation {
  getPathname: () => string;
}

/** @docs-private */
export function MAT_PROGRESS_BAR_LOCATION_FACTORY(): MatProgressBarLocation {
  const _document = inject(DOCUMENT);
<<<<<<< HEAD

  return {
    // Note that this needs to be a function, because Angular will only instantiate
    // this provider once, but we want the current location on each call.
    getPathname: () => (_document && _document.location && _document.location.pathname) || ''
=======
  const _location = _document ? _document.location : null;

  return {
    // Note that this needs to be a function, rather than a property, because Angular
    // will only resolve it once, but we want the current path on each call.
    getPathname: () => _location ? (_location.pathname + _location.search) : ''
>>>>>>> 893ec2d1
  };
}


/** Counter used to generate unique IDs for progress bars. */
let progressbarId = 0;

/**
 * `<mat-progress-bar>` component.
 */
@Component({
  moduleId: module.id,
  selector: 'mat-progress-bar',
  exportAs: 'matProgressBar',
  host: {
    'role': 'progressbar',
    'aria-valuemin': '0',
    'aria-valuemax': '100',
    '[attr.aria-valuenow]': 'value',
    '[attr.mode]': 'mode',
    'class': 'mat-progress-bar',
    '[class._mat-animation-noopable]': `_isNoopAnimation`,
  },
  inputs: ['color'],
  templateUrl: 'progress-bar.html',
  styleUrls: ['progress-bar.css'],
  changeDetection: ChangeDetectionStrategy.OnPush,
  encapsulation: ViewEncapsulation.None,
})
export class MatProgressBar extends _MatProgressBarMixinBase implements CanColor,
                                                      AfterViewInit, OnDestroy {
  constructor(public _elementRef: ElementRef, private _ngZone: NgZone,
              @Optional() @Inject(ANIMATION_MODULE_TYPE) public _animationMode?: string,
              /**
               * @deprecated `location` parameter to be made required.
               * @breaking-change 8.0.0
               */
              @Optional() @Inject(MAT_PROGRESS_BAR_LOCATION) location?: MatProgressBarLocation) {
    super(_elementRef);

    // We need to prefix the SVG reference with the current path, otherwise they won't work
    // in Safari if the page has a `<base>` tag. Note that we need quotes inside the `url()`,

    // because named route URLs can contain parentheses (see #12338). Also we don't use since
    // we can't tell the difference between whether
    // the consumer is using the hash location strategy or not, because `Location` normalizes
    // both `/#/foo/bar` and `/foo/bar` to the same thing.
    const path = location ? location.getPathname().split('#')[0] : '';
    this._rectangleFillValue = `url('${path}#${this.progressbarId}')`;
    this._isNoopAnimation = _animationMode === 'NoopAnimations';
  }

  /** Flag that indicates whether NoopAnimations mode is set to true. */
  _isNoopAnimation = false;

  /** Value of the progress bar. Defaults to zero. Mirrored to aria-valuenow. */
  @Input()
  get value(): number { return this._value; }
  set value(v: number) {
    this._value = clamp(v || 0);

    // When noop animation is set to true, trigger animationEnd directly.
    if (this._isNoopAnimation) {
      this.emitAnimationEnd();
    }
  }
  private _value: number = 0;

  /** Buffer value of the progress bar. Defaults to zero. */
  @Input()
  get bufferValue(): number { return this._bufferValue; }
  set bufferValue(v: number) { this._bufferValue = clamp(v || 0); }
  private _bufferValue: number = 0;

  @ViewChild('primaryValueBar') _primaryValueBar: ElementRef;

  /**
   * Event emitted when animation of the primary progress bar completes. This event will not
   * be emitted when animations are disabled, nor will it be emitted for modes with continuous
   * animations (indeterminate and query).
   */
  @Output() animationEnd = new EventEmitter<ProgressAnimationEnd>();

  /** Reference to animation end subscription to be unsubscribed on destroy. */
  private _animationEndSubscription: Subscription = Subscription.EMPTY;

  /**
   * Mode of the progress bar.
   *
   * Input must be one of these values: determinate, indeterminate, buffer, query, defaults to
   * 'determinate'.
   * Mirrored to mode attribute.
   */
  @Input() mode: 'determinate' | 'indeterminate' | 'buffer' | 'query' = 'determinate';

  /** ID of the progress bar. */
  progressbarId = `mat-progress-bar-${progressbarId++}`;

  /** Attribute to be used for the `fill` attribute on the internal `rect` element. */
  _rectangleFillValue: string;

  /** Gets the current transform value for the progress bar's primary indicator. */
  _primaryTransform() {
    const scale = this.value / 100;
    return {transform: `scaleX(${scale})`};
  }

  /**
   * Gets the current transform value for the progress bar's buffer indicator. Only used if the
   * progress mode is set to buffer, otherwise returns an undefined, causing no transformation.
   */
  _bufferTransform() {
    if (this.mode === 'buffer') {
      const scale = this.bufferValue / 100;
      return {transform: `scaleX(${scale})`};
    }
  }

  ngAfterViewInit() {
    if (!this._isNoopAnimation) {
      // Run outside angular so change detection didn't get triggered on every transition end
      // instead only on the animation that we care about (primary value bar's transitionend)
      this._ngZone.runOutsideAngular((() => {
        this._animationEndSubscription =
            fromEvent<TransitionEvent>(this._primaryValueBar.nativeElement, 'transitionend')
            .pipe(filter(((e: TransitionEvent) =>
              e.target === this._primaryValueBar.nativeElement)))
            .subscribe(_ => this._ngZone.run(() => this.emitAnimationEnd()));
      }));
    }
  }

  ngOnDestroy() {
    this._animationEndSubscription.unsubscribe();
  }

  /** Emit an animationEnd event if in determinate or buffer mode. */
  private emitAnimationEnd(): void {
    if (this.mode === 'determinate' || this.mode === 'buffer') {
      this.animationEnd.next({value: this.value});
    }
  }
}

/** Clamps a value to be between two numbers, by default 0 and 100. */
function clamp(v: number, min = 0, max = 100) {
  return Math.max(min, Math.min(max, v));
}<|MERGE_RESOLUTION|>--- conflicted
+++ resolved
@@ -66,20 +66,12 @@
 /** @docs-private */
 export function MAT_PROGRESS_BAR_LOCATION_FACTORY(): MatProgressBarLocation {
   const _document = inject(DOCUMENT);
-<<<<<<< HEAD
-
-  return {
-    // Note that this needs to be a function, because Angular will only instantiate
-    // this provider once, but we want the current location on each call.
-    getPathname: () => (_document && _document.location && _document.location.pathname) || ''
-=======
   const _location = _document ? _document.location : null;
 
   return {
     // Note that this needs to be a function, rather than a property, because Angular
     // will only resolve it once, but we want the current path on each call.
     getPathname: () => _location ? (_location.pathname + _location.search) : ''
->>>>>>> 893ec2d1
   };
 }
 
