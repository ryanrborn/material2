--- conflicted
+++ resolved
@@ -13,11 +13,4 @@
 @Directive({
   selector: '[mat-tab-label], [matTabLabel]',
 })
-<<<<<<< HEAD
-export class MatTabLabel extends CdkPortal {}
-
-// TODO(devversion): workaround for https://github.com/angular/material2/issues/12760
-(MatTabLabel as any)['ctorParameters'] = () => (CdkPortal as any)['ctorParameters'];
-=======
-export class MatTabLabel extends CdkPortal {}
->>>>>>> 893ec2d1
+export class MatTabLabel extends CdkPortal {}