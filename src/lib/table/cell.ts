--- conflicted
+++ resolved
@@ -44,14 +44,6 @@
   providers: [{provide: CdkFooterCellDef, useExisting: MatFooterCellDef}]
 })
 export class MatFooterCellDef extends CdkFooterCellDef {}
-<<<<<<< HEAD
-
-// TODO(devversion): workaround for https://github.com/angular/material2/issues/12760
-(MatCellDef as any)['ctorParameters'] = () => (CdkCellDef as any)['ctorParameters'];
-(MatHeaderCellDef as any)['ctorParameters'] = () => (CdkHeaderCellDef as any)['ctorParameters'];
-(MatFooterCellDef as any)['ctorParameters'] = () => (MatFooterCellDef as any)['ctorParameters'];
-=======
->>>>>>> 893ec2d1
 
 /**
  * Column definition for the mat-table.
