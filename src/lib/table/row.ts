/**
 * @license
 * Copyright Google LLC All Rights Reserved.
 *
 * Use of this source code is governed by an MIT-style license that can be
 * found in the LICENSE file at https://angular.io/license
 */

import {
  ChangeDetectionStrategy,
  Component,
  Directive,
  ViewEncapsulation
} from '@angular/core';
import {
  CDK_ROW_TEMPLATE, CdkFooterRow, CdkFooterRowDef,
  CdkHeaderRow,
  CdkHeaderRowDef,
  CdkRow,
  CdkRowDef,
} from '@angular/cdk/table';

/**
 * Header row definition for the mat-table.
 * Captures the header row's template and other header properties such as the columns to display.
 */
@Directive({
  selector: '[matHeaderRowDef]',
  providers: [{provide: CdkHeaderRowDef, useExisting: MatHeaderRowDef}],
  inputs: ['columns: matHeaderRowDef', 'sticky: matHeaderRowDefSticky'],
})
export class MatHeaderRowDef extends CdkHeaderRowDef {}

/**
 * Footer row definition for the mat-table.
 * Captures the footer row's template and other footer properties such as the columns to display.
 */
@Directive({
  selector: '[matFooterRowDef]',
  providers: [{provide: CdkFooterRowDef, useExisting: MatFooterRowDef}],
  inputs: ['columns: matFooterRowDef', 'sticky: matFooterRowDefSticky'],
})
export class MatFooterRowDef extends CdkFooterRowDef {}

/**
 * Data row definition for the mat-table.
 * Captures the data row's template and other properties such as the columns to display and
 * a when predicate that describes when this row should be used.
 */
@Directive({
  selector: '[matRowDef]',
  providers: [{provide: CdkRowDef, useExisting: MatRowDef}],
  inputs: ['columns: matRowDefColumns', 'when: matRowDefWhen'],
})
export class MatRowDef<T> extends CdkRowDef<T> {}
<<<<<<< HEAD

// TODO(devversion): workaround for https://github.com/angular/material2/issues/12760
(MatHeaderRowDef as any)['ctorParameters'] = () => (CdkHeaderRowDef as any)['ctorParameters'];
(MatFooterRowDef as any)['ctorParameters'] = () => (CdkFooterRowDef as any)['ctorParameters'];
(MatRowDef as any)['ctorParameters'] = () => (CdkRowDef as any)['ctorParameters'];
=======
>>>>>>> 893ec2d1

/** Footer template container that contains the cell outlet. Adds the right class and role. */
@Component({
  moduleId: module.id,
  selector: 'mat-header-row, tr[mat-header-row]',
  template: CDK_ROW_TEMPLATE,
  host: {
    'class': 'mat-header-row',
    'role': 'row',
  },
  changeDetection: ChangeDetectionStrategy.OnPush,
  encapsulation: ViewEncapsulation.None,
  exportAs: 'matHeaderRow',
  providers: [{provide: CdkHeaderRow, useExisting: MatHeaderRow}],
})
export class MatHeaderRow extends CdkHeaderRow { }

/** Footer template container that contains the cell outlet. Adds the right class and role. */
@Component({
  moduleId: module.id,
  selector: 'mat-footer-row, tr[mat-footer-row]',
  template: CDK_ROW_TEMPLATE,
  host: {
    'class': 'mat-footer-row',
    'role': 'row',
  },
  changeDetection: ChangeDetectionStrategy.OnPush,
  encapsulation: ViewEncapsulation.None,
  exportAs: 'matFooterRow',
  providers: [{provide: CdkFooterRow, useExisting: MatFooterRow}],
})
export class MatFooterRow extends CdkFooterRow { }

/** Data row template container that contains the cell outlet. Adds the right class and role. */
@Component({
  moduleId: module.id,
  selector: 'mat-row, tr[mat-row]',
  template: CDK_ROW_TEMPLATE,
  host: {
    'class': 'mat-row',
    'role': 'row',
  },
  changeDetection: ChangeDetectionStrategy.OnPush,
  encapsulation: ViewEncapsulation.None,
  exportAs: 'matRow',
  providers: [{provide: CdkRow, useExisting: MatRow}],
})
export class MatRow extends CdkRow { }<|MERGE_RESOLUTION|>--- conflicted
+++ resolved
@@ -53,14 +53,6 @@
   inputs: ['columns: matRowDefColumns', 'when: matRowDefWhen'],
 })
 export class MatRowDef<T> extends CdkRowDef<T> {}
-<<<<<<< HEAD
-
-// TODO(devversion): workaround for https://github.com/angular/material2/issues/12760
-(MatHeaderRowDef as any)['ctorParameters'] = () => (CdkHeaderRowDef as any)['ctorParameters'];
-(MatFooterRowDef as any)['ctorParameters'] = () => (CdkFooterRowDef as any)['ctorParameters'];
-(MatRowDef as any)['ctorParameters'] = () => (CdkRowDef as any)['ctorParameters'];
-=======
->>>>>>> 893ec2d1
 
 /** Footer template container that contains the cell outlet. Adds the right class and role. */
 @Component({
