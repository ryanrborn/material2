// TypeScript config file that is used to compile the experimental package into ES2015.
{
  "compilerOptions": {
    "baseUrl": ".",
    "declaration": true,
    "stripInternal": false,
    "experimentalDecorators": true,
    "noUnusedParameters": true,
    "strictNullChecks": true,
    "importHelpers": true,
    "newLine": "lf",
    "module": "es2015",
    "moduleResolution": "node",
    "outDir": "../../dist/packages/cdk-experimental",
    "rootDir": ".",
    "rootDirs": [
      ".",
      "../../dist/packages/cdk-experimental"
    ],
    "sourceMap": true,
    "inlineSources": true,
    "target": "es2015",
    "lib": ["es2015", "dom"],
    "skipLibCheck": true,
    "types": ["jasmine", "tslib"],
    "paths": {
      "@angular/cdk/*": ["../../dist/packages/cdk/*"],
      "@angular/cdk-experimental/*": ["../../dist/packages/cdk-experimental/*"]
    }
  },
  "files": [
    "public-api.ts",
    "typings.d.ts"
  ],
  "angularCompilerOptions": {
    "annotateForClosureCompiler": true,
    "strictMetadataEmit": true,
    "flatModuleOutFile": "index.js",
    "flatModuleId": "@angular/cdk-experimental",
<<<<<<< HEAD
    "skipTemplateCodegen": true,
    "fullTemplateTypeCheck": true
=======
    "skipTemplateCodegen": true
  },
  "bazelOptions": {
    "suppressTsconfigOverrideWarnings": true
>>>>>>> e6f30622
  }
}<|MERGE_RESOLUTION|>--- conflicted
+++ resolved
@@ -37,14 +37,10 @@
     "strictMetadataEmit": true,
     "flatModuleOutFile": "index.js",
     "flatModuleId": "@angular/cdk-experimental",
-<<<<<<< HEAD
     "skipTemplateCodegen": true,
     "fullTemplateTypeCheck": true
-=======
-    "skipTemplateCodegen": true
   },
   "bazelOptions": {
     "suppressTsconfigOverrideWarnings": true
->>>>>>> e6f30622
   }
 }