/**
 * @license
 * Copyright Google LLC All Rights Reserved.
 *
 * Use of this source code is governed by an MIT-style license that can be
 * found in the LICENSE file at https://angular.io/license
 */

import {LayoutModule} from '@angular/cdk/layout';
import {FullscreenOverlayContainer, OverlayContainer} from '@angular/cdk/overlay';
import {CommonModule} from '@angular/common';
import {NgModule} from '@angular/core';
import {FormsModule, ReactiveFormsModule} from '@angular/forms';
import {RouterModule} from '@angular/router';
import {AutocompleteDemo} from '../autocomplete/autocomplete-demo';
import {BadgeDemo} from '../badge/badge-demo';
import {BaselineDemo} from '../baseline/baseline-demo';
import {BottomSheetDemo, ExampleBottomSheet} from '../bottom-sheet/bottom-sheet-demo';
import {ButtonToggleDemo} from '../button-toggle/button-toggle-demo';
import {ButtonDemo} from '../button/button-demo';
import {CardDemo} from '../card/card-demo';
import {CheckboxDemo, MatCheckboxDemoNestedChecklist} from '../checkbox/checkbox-demo';
import {ChipsDemo} from '../chips/chips-demo';
import {ConnectedOverlayDemo, DemoOverlay} from '../connected-overlay/connected-overlay-demo';
import {CustomHeader, DatepickerDemo} from '../datepicker/datepicker-demo';
import {DemoMaterialModule} from '../demo-material-module';
import {ContentElementDialog, DialogDemo, IFrameDialog, JazzDialog} from '../dialog/dialog-demo';
import {DrawerDemo} from '../drawer/drawer-demo';
import {ExpansionDemo} from '../expansion/expansion-demo';
import {FocusOriginDemo} from '../focus-origin/focus-origin-demo';
import {GesturesDemo} from '../gestures/gestures-demo';
import {GridListDemo} from '../grid-list/grid-list-demo';
import {IconDemo} from '../icon/icon-demo';
import {InputDemo} from '../input/input-demo';
import {ListDemo} from '../list/list-demo';
import {LiveAnnouncerDemo} from '../live-announcer/live-announcer-demo';
import {MenuDemo} from '../menu/menu-demo';
import {
  KeyboardTrackingPanel,
  OverlayDemo,
  RotiniPanel,
  SpaghettiPanel
} from '../overlay/overlay-demo';
import {PlatformDemo} from '../platform/platform-demo';
import {PortalDemo, ScienceJoke} from '../portal/portal-demo';
import {ProgressBarDemo} from '../progress-bar/progress-bar-demo';
import {ProgressSpinnerDemo} from '../progress-spinner/progress-spinner-demo';
import {RadioDemo} from '../radio/radio-demo';
import {RippleDemo} from '../ripple/ripple-demo';
import {ScreenTypeDemo} from '../screen-type/screen-type-demo';
import {SelectDemo} from '../select/select-demo';
import {SidenavDemo} from '../sidenav/sidenav-demo';
import {SlideToggleDemo} from '../slide-toggle/slide-toggle-demo';
import {SliderDemo} from '../slider/slider-demo';
import {SnackBarDemo} from '../snack-bar/snack-bar-demo';
import {StepperDemo} from '../stepper/stepper-demo';
import {TableDemoModule} from '../table/table-demo-module';
import {
<<<<<<< HEAD
  Counter,
  FoggyTabContent,
  RainyTabContent,
  SunnyTabContent,
  TabsDemo
=======
  Counter, FoggyTabContent, RainyTabContent, SunnyTabContent, TabsDemo
>>>>>>> b67813ef
} from '../tabs/tabs-demo';
import {ToolbarDemo} from '../toolbar/toolbar-demo';
import {TooltipDemo} from '../tooltip/tooltip-demo';
import {TreeDemoModule} from '../tree/tree-demo-module';
import {TypographyDemo} from '../typography/typography-demo';
import {VirtualScrollDemo} from '../virtual-scroll/virtual-scroll-demo';
import {DemoApp, Home} from './demo-app';
import {DEMO_APP_ROUTES} from './routes';
<<<<<<< HEAD
=======
import {PaginatorDemo} from '../paginator/paginator-demo';
>>>>>>> b67813ef

@NgModule({
  imports: [
    CommonModule,
    FormsModule,
    ReactiveFormsModule,
    RouterModule.forChild(DEMO_APP_ROUTES),
    DemoMaterialModule,
    LayoutModule,
    TableDemoModule,
    TreeDemoModule,
  ],
  declarations: [
    AutocompleteDemo,
    BadgeDemo,
    BaselineDemo,
    BottomSheetDemo,
    ButtonDemo,
    ButtonToggleDemo,
    CardDemo,
    CheckboxDemo,
    ChipsDemo,
    ConnectedOverlayDemo,
    ContentElementDialog,
    Counter,
    CustomHeader,
    DatepickerDemo,
    DemoApp,
    DemoOverlay,
    DialogDemo,
    DrawerDemo,
    ExampleBottomSheet,
    ExpansionDemo,
    ExpansionDemo,
    FocusOriginDemo,
    FoggyTabContent,
    GesturesDemo,
    GridListDemo,
    Home,
    IFrameDialog,
    IconDemo,
    InputDemo,
    JazzDialog,
    KeyboardTrackingPanel,
    ListDemo,
    LiveAnnouncerDemo,
    MatCheckboxDemoNestedChecklist,
    MenuDemo,
    OverlayDemo,
    PaginatorDemo,
    PlatformDemo,
    PortalDemo,
    ProgressBarDemo,
    ProgressSpinnerDemo,
    RadioDemo,
    RainyTabContent,
    RippleDemo,
    RotiniPanel,
    ScienceJoke,
    ScreenTypeDemo,
    SelectDemo,
    SidenavDemo,
    SlideToggleDemo,
    SliderDemo,
    SnackBarDemo,
    SpaghettiPanel,
    StepperDemo,
    SunnyTabContent,
    TabsDemo,
    ToolbarDemo,
    TooltipDemo,
    TypographyDemo,
<<<<<<< HEAD
    VirtualScrollDemo,
    ExampleBottomSheet,
    ExpansionDemo,
    ConnectedOverlayDemo,
    DemoOverlay,
=======
>>>>>>> b67813ef
  ],
  providers: [
    {provide: OverlayContainer, useClass: FullscreenOverlayContainer},
  ],
  entryComponents: [
    ContentElementDialog,
    CustomHeader,
    DemoApp,
    DemoOverlay,
    ExampleBottomSheet,
    IFrameDialog,
    JazzDialog,
    KeyboardTrackingPanel,
    RotiniPanel,
    ScienceJoke,
    SpaghettiPanel,
  ],
})
export class DemoModule {}<|MERGE_RESOLUTION|>--- conflicted
+++ resolved
@@ -56,15 +56,7 @@
 import {StepperDemo} from '../stepper/stepper-demo';
 import {TableDemoModule} from '../table/table-demo-module';
 import {
-<<<<<<< HEAD
-  Counter,
-  FoggyTabContent,
-  RainyTabContent,
-  SunnyTabContent,
-  TabsDemo
-=======
-  Counter, FoggyTabContent, RainyTabContent, SunnyTabContent, TabsDemo
->>>>>>> b67813ef
+  Counter,FoggyTabContent, RainyTabContent, SunnyTabContent, TabsDemo
 } from '../tabs/tabs-demo';
 import {ToolbarDemo} from '../toolbar/toolbar-demo';
 import {TooltipDemo} from '../tooltip/tooltip-demo';
@@ -73,10 +65,7 @@
 import {VirtualScrollDemo} from '../virtual-scroll/virtual-scroll-demo';
 import {DemoApp, Home} from './demo-app';
 import {DEMO_APP_ROUTES} from './routes';
-<<<<<<< HEAD
-=======
 import {PaginatorDemo} from '../paginator/paginator-demo';
->>>>>>> b67813ef
 
 @NgModule({
   imports: [
@@ -149,14 +138,11 @@
     ToolbarDemo,
     TooltipDemo,
     TypographyDemo,
-<<<<<<< HEAD
     VirtualScrollDemo,
     ExampleBottomSheet,
     ExpansionDemo,
     ConnectedOverlayDemo,
     DemoOverlay,
-=======
->>>>>>> b67813ef
   ],
   providers: [
     {provide: OverlayContainer, useClass: FullscreenOverlayContainer},
