--- conflicted
+++ resolved
@@ -170,8 +170,6 @@
         expect(dragElement.style.transform).toBe('translateY(-50%) translate3d(150px, 300px, 0px)');
       }));
 
-<<<<<<< HEAD
-=======
       it('should prevent the `mousedown` action for native draggable elements', fakeAsync(() => {
         const fixture = createComponent(StandaloneDraggable);
         fixture.detectChanges();
@@ -191,7 +189,6 @@
         expect(mousedownEvent.preventDefault).toHaveBeenCalled();
       }));
 
->>>>>>> 893ec2d1
     });
 
     describe('touch dragging', () => {
