--- conflicted
+++ resolved
@@ -10,11 +10,7 @@
   module_name = "@angular/material-moment-adapter",
   deps = [
     "@angular//packages/core",
-<<<<<<< HEAD
-    "@npm//moment",
-=======
     "@matdeps//moment",
->>>>>>> 893ec2d1
     "//src/lib/core"
   ],
   # Explicitly specify the tsconfig that is also used by Gulp. We need to explicitly use this
